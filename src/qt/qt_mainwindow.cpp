--- conflicted
+++ resolved
@@ -514,16 +514,11 @@
     }
     qt_nvr_save();
     config_save();
-<<<<<<< HEAD
-    if (ui->stackedWidget->mouse_exit)
-        ui->stackedWidget->mouse_exit();
-
-    ui->stackedWidget->switchRenderer(RendererStack::Renderer::Software);
-
-=======
+
     if (ui->stackedWidget->mouse_exit_func)
         ui->stackedWidget->mouse_exit_func();
->>>>>>> 01d6407c
+
+    ui->stackedWidget->switchRenderer(RendererStack::Renderer::Software);
     event->accept();
 }
 
