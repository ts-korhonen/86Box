--- conflicted
+++ resolved
@@ -1100,11 +1100,6 @@
     update_greyscale_type_checkboxes(ui, ui->actionAverage, 2);
 }
 
-<<<<<<< HEAD
-void MainWindow::setSendKeyboardInput(bool enabled)
-{
-    send_keyboard_input = enabled;
-=======
 void MainWindow::on_actionAbout_Qt_triggered()
 {
     QApplication::aboutQt();
@@ -1152,5 +1147,9 @@
 void MainWindow::on_actionForce_4_3_display_ratio_triggered() {
     video_toggle_option(ui->actionForce_4_3_display_ratio, &force_43);
     video_force_resize_set(1);
->>>>>>> 05943477
+}
+
+void MainWindow::setSendKeyboardInput(bool enabled)
+{
+    send_keyboard_input = enabled;
 }