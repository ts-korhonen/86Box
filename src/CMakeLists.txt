--- conflicted
+++ resolved
@@ -137,15 +137,12 @@
   set(CMAKE_CXX_STANDARD 17)
   set(CMAKE_CXX_STANDARD_REQUIRED ON)
   set(CMAKE_CXX_EXTENSIONS OFF)
-<<<<<<< HEAD
   
   # if we want to use qt5-static to eliminate need for bundling qt dlls (windows)
   #set(QT_STATIC ON)
   # needed to build with qt5-static if both qt5 and qt5-static are installed
   #set(CMAKE_PREFIX_PATH "path/to/qt5-static")
   
-=======
->>>>>>> c3c5a87a
   find_package(Qt5 COMPONENTS Core Widgets REQUIRED)
 endif()
 
