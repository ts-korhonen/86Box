/*
 * 86Box	A hypervisor and IBM PC system emulator that specializes in
 *		running old operating systems and software designed for IBM
 *		PC systems and compatibles from 1981 through fairly recent
 *		system designs based on the PCI bus.
 *
 *		This file is part of the 86Box distribution.
 *
 *		Implementation of the Intel PCISet chips from 420TX to 440FX.
 *
 * Version:	@(#)intel_4x0.c	1.0.3	2020/01/24
 *
 * Authors:	Sarah Walker, <http://pcem-emulator.co.uk/>
 *		Miran Grca, <mgrca8@gmail.com>
 *
 *		Copyright 2019,2020 Miran Grca.
 */
#include <stdio.h>
#include <stdint.h>
#include <stdlib.h>
#include <string.h>
#include <wchar.h>
#include "86box.h"
#include "cpu.h"
#include "mem.h"
#include "86box_io.h"
#include "rom.h"
#include "pci.h"
#include "device.h"
#include "keyboard.h"
#include "chipset.h"


enum
{
    INTEL_420TX,
    INTEL_420ZX,
    INTEL_430LX,
    INTEL_430NX,
    INTEL_430FX,
    INTEL_430FX_PB640,
    INTEL_430HX,
    INTEL_430VX,
    INTEL_430TX,
#if defined(DEV_BRANCH) && defined(USE_I686)
    INTEL_440FX,
#endif    
    INTEL_440BX

};

typedef struct
{
    uint8_t	pm2_cntrl, max_func;
    uint8_t	regs[2][256], regs_locked[2][256];
    int		type;
} i4x0_t;


static void
i4x0_map(uint32_t addr, uint32_t size, int state)
{
    switch (state & 3) {
	case 0:
		mem_set_mem_state(addr, size, MEM_READ_EXTANY | MEM_WRITE_EXTANY);
		break;
	case 1:
		mem_set_mem_state(addr, size, MEM_READ_INTERNAL | MEM_WRITE_EXTANY);
		break;
	case 2:
		mem_set_mem_state(addr, size, MEM_READ_EXTANY | MEM_WRITE_INTERNAL);
		break;
	case 3:
		mem_set_mem_state(addr, size, MEM_READ_INTERNAL | MEM_WRITE_INTERNAL);
		break;
    }
    flushmmucache_nopc();
}


static void
i4x0_mask_bar(uint8_t *regs)
{
    uint32_t bar;

    bar = (regs[0x13] << 24) | (regs[0x12] << 16);
    bar &= (((uint32_t) regs[0xb4] << 22) | 0xf0000000);
    regs[0x12] = (bar >> 16) & 0xff;
    regs[0x13] = (bar >> 24) & 0xff;
}


static uint8_t
pm2_cntrl_read(uint16_t addr, void *p)
{
    i4x0_t *dev = (i4x0_t *) p;

    return dev->pm2_cntrl & 0x01;
}


static void
pm2_cntrl_write(uint16_t addr, uint8_t val, void *p)
{
    i4x0_t *dev = (i4x0_t *) p;

    dev->pm2_cntrl = val & 0x01;
}


static void
i4x0_write(int func, int addr, uint8_t val, void *priv)
{
    i4x0_t *dev = (i4x0_t *) priv;
    uint8_t *regs = (uint8_t *) dev->regs[func];
    uint8_t *regs_l = (uint8_t *) dev->regs_locked[func];
    int i;

<<<<<<< HEAD
    if (func > dev->max_func) {

	// pclog("invalid write %02X to %02X:%02X\n", val, func, addr);
=======
#if defined(DEV_BRANCH) && defined(USE_I686)
    if (func > dev->max_func)
#else
    if (func > 0)
#endif
>>>>>>> ab3f76f0
	return;

    if ((addr >= 0x10) && (addr < 0x4f))
	return;

    if (func == 0)  switch (addr) {
	case 0x04: /*Command register*/
		switch (dev->type) {
			case INTEL_420TX: case INTEL_420ZX: case INTEL_430LX: case INTEL_430NX:
			default:
				regs[0x04] = (regs[0x04] & ~0x42) | (val & 0x42);
				break;
			case INTEL_430FX: case INTEL_430FX_PB640: case INTEL_430HX: case INTEL_430VX: case INTEL_430TX:
#if defined(DEV_BRANCH) && defined(USE_I686)
			case INTEL_440FX:
#endif
				regs[0x04] = (regs[0x04] & ~0x02) | (val & 0x02);
				break;
		}
		break;
	case 0x05:
		switch (dev->type) {
			case INTEL_420TX: case INTEL_420ZX: case INTEL_430LX: case INTEL_430NX: case INTEL_430HX: case INTEL_440BX:
#if defined(DEV_BRANCH) && defined(USE_I686)
			case INTEL_440FX: 
#endif
				regs[0x05] = (regs[0x05] & ~0x01) | (val & 0x01);
				break;
		}
		break;
	case 0x07:
		switch (dev->type) {
			case INTEL_420TX: case INTEL_420ZX: case INTEL_430LX: case INTEL_430NX: case INTEL_430HX:
			default:
				regs[0x07] &= ~(val & 0x70);
				break;
			case INTEL_430FX: case INTEL_430FX_PB640: case INTEL_430VX: case INTEL_430TX:
				regs[0x07] &= ~(val & 0x30);
				break;
#if defined(DEV_BRANCH) && defined(USE_I686)
			case INTEL_440FX:
				regs[0x07] &= ~(val & 0xf9);
				break;
#endif
			case INTEL_440BX:
			regs[0x07] &= ~(val & 0xf0);
			break;
		}
		break;
	case 0x0d:
		switch (dev->type) {
			case INTEL_420TX: case INTEL_420ZX: case INTEL_430LX: case INTEL_430NX:
				regs[0x0d] = (val & 0xf0);
				break;
			default:
				regs[0x0d] = (val & 0xf8);
				break;
		}
		break;
	case 0x0f:
		switch (dev->type) {
			case INTEL_430FX: case INTEL_430FX_PB640: case INTEL_430HX: case INTEL_430VX: case INTEL_430TX:
				regs[0x0f] = (val & 0x40);
				break;
		}
		break;
	case 0x12:
		switch (dev->type) {
			case INTEL_440BX:
				regs[0x12] = (val & 0xc0);
				i4x0_mask_bar(regs);
				break;
		}
		break;
	case 0x13:
		switch (dev->type) {
			case INTEL_440BX:
				regs[0x13] = val;
				i4x0_mask_bar(regs);
				break;
		}
		break;
	case 0x2c: case 0x2d: case 0x2e: case 0x2f:
		switch (dev->type) {
			case INTEL_440BX:
				if (!regs_l[addr]) {
					regs[addr] = val;
					regs_l[addr] = 1;
				}
				break;
		}
		break;
	case 0x4f:
		switch (dev->type) {
			case INTEL_430HX:
				regs[0x4f] = (val & 0x84);
				break;
			case INTEL_430VX:
				regs[0x4f] = (val & 0x94);
				break;
			case INTEL_430TX:
				regs[0x4f] = (val & 0x80);
				break;
		}
		break;
	case 0x50:
		switch (dev->type) {
			case INTEL_420TX: case INTEL_420ZX:
			case INTEL_430LX: default:
				regs[0x50] = (val & 0xe5);
				break;
			case INTEL_430NX:
				regs[0x50] = (val & 0xe7);
				break;
			case INTEL_430FX: case INTEL_430FX_PB640:
				regs[0x50] = (val & 0xef);
				break;
			case INTEL_430HX:
				regs[0x50] = (val & 0xf7);
				break;
			case INTEL_430VX: case INTEL_430TX:
				regs[0x50] = (val & 0x08);
				break;
#if defined(DEV_BRANCH) && defined(USE_I686)
			case INTEL_440FX:
				regs[0x50] = (val & 0xf4);
				break;
#endif
			case INTEL_440BX:
			regs[0x50] = (regs[0x50] & 0x14) | (val & 0xeb);
			break;
		}
		break;
	case 0x51:
		switch (dev->type) {
			case INTEL_420TX: case INTEL_420ZX: case INTEL_430LX: case INTEL_430NX:
				regs[0x51] = (val & 0xc0);
				break;
#if defined(DEV_BRANCH) && defined(USE_I686)
			case INTEL_440FX:
				regs[0x51] = (val & 0xc3);
				break;
#endif
			case INTEL_440BX:
			regs[0x51] = (regs[0x50] & 0x70) | (val & 0x8f);
			break;
		}
		break;
	case 0x52:	/* Cache Control Register */
		switch (dev->type) {
			case INTEL_420TX: case INTEL_420ZX:
			case INTEL_430LX:
			case INTEL_430FX: case INTEL_430FX_PB640:
			case INTEL_430VX: case INTEL_430TX:
			default:
				regs[0x52] = (val & 0xfb);
				break;
			case INTEL_430NX: case INTEL_430HX:
#if defined(DEV_BRANCH) && defined(USE_I686)
			case INTEL_440FX:
#endif
				regs[0x52] = val;
				break;
			case INTEL_440BX:
				regs[0x52] = val & 0x07;
				break;
		}
		break;
	case 0x53:
		switch (dev->type) {
			case INTEL_420TX: case INTEL_420ZX:
			case INTEL_430LX:
				regs[0x53] = val & 0x0b;
				break;
			case INTEL_430NX:
				regs[0x53] = val & 0x0a;
				break;
			case INTEL_430VX: case INTEL_430TX:
				regs[0x53] = val & 0x3f;
				break;
		}
		break;
	case 0x54:
		switch (dev->type) {
			case INTEL_420TX: case INTEL_420ZX:
			case INTEL_430LX: case INTEL_430NX:
				regs[0x54] = val & 0x07;
				break;
			case INTEL_430VX:
				regs[0x54] = val & 0xd8;
				break;
			case INTEL_430TX:
				regs[0x54] = val & 0xfa;
				break;
#if defined(DEV_BRANCH) && defined(USE_I686)
			case INTEL_440FX:
				regs[0x54] = val & 0x82;
				break;
#endif
		}
		break;
	case 0x55:
		switch (dev->type) {
			case INTEL_430VX: case INTEL_430TX:
				regs[0x55] = val & 0x01;
				break;
#if defined(DEV_BRANCH) && defined(USE_I686)
			case INTEL_440FX:
				regs[0x55] = val;
				break;
#endif
		}
		break;
	case 0x56:
		switch (dev->type) {
			case INTEL_430HX:
				regs[0x56] = val & 0x1f;
				break;
			case INTEL_430VX:
				regs[0x56] = val & 0x77;
				break;
			case INTEL_430TX:
				regs[0x56] = val & 0x76;
				break;
#if defined(DEV_BRANCH) && defined(USE_I686)
			case INTEL_440FX:
				regs[0x56] = val;
				break;
#endif
		}
		break;
	case 0x57:
		switch (dev->type) {
			case INTEL_420TX: case INTEL_420ZX:
			case INTEL_430LX: default:
				regs[0x57] = val & 0x3f;
				break;
			case INTEL_430NX:
				regs[0x57] = val;
				break;
			case INTEL_430FX: case INTEL_430FX_PB640:
			case INTEL_430HX: case INTEL_430VX:
				regs[0x57] = val & 0xcf;
				break;
			case INTEL_430TX:
				regs[0x57] = val & 0xdf;
				break;
#if defined(DEV_BRANCH) && defined(USE_I686)
			case INTEL_440FX:
				regs[0x57] = val & 0x77;
				break;
#endif
			case INTEL_440BX:
			regs[0x57] = val & 0x3f;
			break;
		}
		break;
	case 0x58:
		switch (dev->type) {
			case INTEL_420TX: case INTEL_420ZX:
			case INTEL_430LX: default:
				regs[0x58] = val & 0x01;
				break;
			case INTEL_430NX:
			case INTEL_440BX:
				regs[0x58] = val & 0x03;
				break;
			case INTEL_430FX: case INTEL_430FX_PB640:
#if defined(DEV_BRANCH) && defined(USE_I686)
			case INTEL_440FX:
#endif
				regs[0x58] = val & 0x7f;
				break;
			case INTEL_430HX: case INTEL_430VX:
				regs[0x57] = val;
				break;
			case INTEL_430TX:
				regs[0x57] = val & 0x7b;
				break;
		}
		break;
	case 0x59:	/* PAM0 */
		if (dev->type <= INTEL_430NX) {
			if ((regs[0x59] ^ val) & 0x0f)
				i4x0_map(0x80000, 0x20000, val & 0x0f);
		}
		if ((regs[0x59] ^ val) & 0xf0) {
			i4x0_map(0xf0000, 0x10000, val >> 4);
			shadowbios = (val & 0x10);
		}
		if (dev->type > INTEL_430NX)
			regs[0x59] = val & 0x70;
		else
			regs[0x59] = val & 0x77;
		break;
	case 0x5a:	/* PAM1 */
		if ((regs[0x5a] ^ val) & 0x0f)
			i4x0_map(0xc0000, 0x04000, val & 0xf);
		if ((regs[0x5a] ^ val) & 0xf0)
			i4x0_map(0xc4000, 0x04000, val >> 4);
		regs[0x5a] = val & 0x77;
		break;
	case 0x5b:	/*PAM2 */
		if ((regs[0x5b] ^ val) & 0x0f)
			i4x0_map(0xc8000, 0x04000, val & 0xf);
		if ((regs[0x5b] ^ val) & 0xf0)
			i4x0_map(0xcc000, 0x04000, val >> 4);
		regs[0x5b] = val & 0x77;
		break;
	case 0x5c:	/*PAM3 */
		if ((regs[0x5c] ^ val) & 0x0f)
			i4x0_map(0xd0000, 0x04000, val & 0xf);
		if ((regs[0x5c] ^ val) & 0xf0)
			i4x0_map(0xd4000, 0x04000, val >> 4);
		regs[0x5c] = val & 0x77;
		break;
	case 0x5d:	/* PAM4 */
		if ((regs[0x5d] ^ val) & 0x0f)
			i4x0_map(0xd8000, 0x04000, val & 0xf);
		if ((regs[0x5d] ^ val) & 0xf0)
			i4x0_map(0xdc000, 0x04000, val >> 4);
		regs[0x5d] = val & 0x77;
		break;
	case 0x5e:	/* PAM5 */
		if ((regs[0x5e] ^ val) & 0x0f)
			i4x0_map(0xe0000, 0x04000, val & 0xf);
		if ((regs[0x5e] ^ val) & 0xf0)
			i4x0_map(0xe4000, 0x04000, val >> 4);
		regs[0x5e] = val & 0x77;
		break;
	case 0x5f:	/* PAM6 */
		if ((regs[0x5f] ^ val) & 0x0f)
			i4x0_map(0xe8000, 0x04000, val & 0xf);
		if ((regs[0x5f] ^ val) & 0xf0)
			i4x0_map(0xec000, 0x04000, val >> 4);
		regs[0x5f] = val & 0x77;
		break;
	case 0x60: case 0x61: case 0x62: case 0x63: case 0x64:
		switch (dev->type) {
			case INTEL_420TX: case INTEL_420ZX:
			case INTEL_430LX: case INTEL_430NX:
			case INTEL_430HX: case INTEL_440BX:
#if defined(DEV_BRANCH) && defined(USE_I686)
			case INTEL_440FX: 
#endif
			default:
				regs[addr] = val;
				break;
			case INTEL_430FX: case INTEL_430FX_PB640:
			case INTEL_430VX:
				regs[addr] = val/* & 0x3f*/;
				break;
			case INTEL_430TX:
				regs[addr] = val & 0x7f;
				break;
		}
		break;
	case 0x65:
		switch (dev->type) {
			case INTEL_420TX: case INTEL_420ZX:
			case INTEL_430LX: case INTEL_430NX:
			case INTEL_430HX: case INTEL_440BX:
#if defined(DEV_BRANCH) && defined(USE_I686)
			case INTEL_440FX: 
#endif
				regs[addr] = val;
				break;
			case INTEL_430VX:
				regs[addr] = val & 0x3f;
				break;
			case INTEL_430TX:
				regs[addr] = val & 0x7f;
				break;
		}
		break;
	case 0x66:
		switch (dev->type) {
			case INTEL_430NX: case INTEL_430HX:
			case INTEL_440BX:
#if defined(DEV_BRANCH) && defined(USE_I686)
			case INTEL_440FX: 
#endif
				regs[addr] = val;
				break;
		}
		break;
	case 0x67:
		switch (dev->type) {
			case INTEL_430NX: case INTEL_430HX:
			case INTEL_440BX:			
#if defined(DEV_BRANCH) && defined(USE_I686)
			case INTEL_440FX: 
#endif
				regs[addr] = val;
				break;
			case INTEL_430VX:
				regs[addr] = val & 0x11;
				break;
			case INTEL_430TX:
				regs[addr] = val & 0xb7;
				break;
		}
		break;
	case 0x68:
		switch (dev->type) {
			case INTEL_430NX: case INTEL_430HX:
			case INTEL_430VX: case INTEL_430TX:
				regs[0x68] = val;
				break;
			case INTEL_430FX: case INTEL_430FX_PB640:
				regs[0x68] = val & 0x1f;
				break;
#if defined(DEV_BRANCH) && defined(USE_I686)
			case INTEL_440FX:
				regs[0x68] = val & 0xc0;
				break;
#endif
			case INTEL_440BX:
			regs[0x68] = (regs[0x68] & 0x38) | (val & 0xc7);
			break;
		}
		break;
	case 0x69:
		switch (dev->type) {
			case INTEL_430NX:
			case INTEL_440BX:
				regs[0x69] = val;
				break;
			case INTEL_430VX:
				regs[0x69] = val & 0x07;
				break;
		}
		break;
	case 0x6a: case 0x6b:
		switch (dev->type) {
			case INTEL_430NX:
			case INTEL_440BX:
				regs[addr] = val;
				break;
		}
		break;
	case 0x6c: case 0x6d: case 0x6e:
		switch (dev->type) {
			case INTEL_440BX:
				regs[addr] = val;
				break;
		}
		break;
	case 0x70:
		switch (dev->type) {
			case INTEL_420TX: case INTEL_420ZX:
			case INTEL_430LX:
				regs[addr] = val & 0xc7;
				break;
			case INTEL_430NX:
				regs[addr] = val;
				break;
			case INTEL_430VX: case INTEL_430TX:
				regs[addr] = val & 0xfc;
				break;
#if defined(DEV_BRANCH) && defined(USE_I686)
			case INTEL_440FX:
				regs[addr] = val & 0xf8;
				break;
#endif
		}
		break;
	case 0x71:
		switch (dev->type) {
			case INTEL_420TX: case INTEL_420ZX:
			case INTEL_430LX:
				regs[addr] = val & 0x4d;
				break;
			case INTEL_430TX:
				regs[addr] = val;
				break;
#if defined(DEV_BRANCH) && defined(USE_I686)
			case INTEL_440FX:
				regs[addr] = val & 0x1f;
				break;
#endif
		}
		break;
	case 0x72:	/* SMRAM */
		if (dev->type >= INTEL_430FX) {
			if ((regs[0x72] ^ val) & 0x48)
				i4x0_map(0xa0000, 0x20000, ((val & 0x48) == 0x48) ? 3 : 0);
			regs[0x72] = val & 0x7f;
		} else {
			if ((regs[0x72] ^ val) & 0x20)
				i4x0_map(0xa0000, 0x20000, ((val & 0x20) == 0x20) ? 3 : 0);
			regs[0x72] = val & 0x3f;
		}
		break;
	case 0x73:
		switch (dev->type) {
			case INTEL_430VX:
				regs[0x73] = val & 0x03;
				break;
			case INTEL_440BX:
				regs[0x73] = val;
				break;
		}
		break;
	case 0x74:
		switch (dev->type) {
			case INTEL_430VX:
			case INTEL_440BX:
				regs[0x74] = val;
				break;
		}
		break;
	case 0x75: case 0x76:
	case 0x7b:
		switch (dev->type) {
			case INTEL_440BX:
				regs[addr] = val;
		}
		break;
	case 0x77:
		switch (dev->type) {
			case INTEL_440BX:
				regs[0x77] = val & 0x03;
		}
		break;
	case 0x78:
		switch (dev->type) {
			case INTEL_430VX:
				regs[0x78] = val & 0xcf;
				break;
			case INTEL_440BX:
				regs[0x78] = val & 0x0f;
				break;
		}
		break;
	case 0x79:
		switch (dev->type) {
			case INTEL_430TX:
				regs[0x79] = val & 0x74;
				io_removehandler(0x0022, 0x01, pm2_cntrl_read, NULL, NULL, pm2_cntrl_write, NULL, NULL, dev);
				if (val & 0x40)
					io_sethandler(0x0022, 0x01, pm2_cntrl_read, NULL, NULL, pm2_cntrl_write, NULL, NULL, dev);
				break;
			case INTEL_440BX:
				regs[0x79] = val;
				break;
		}
		break;
	case 0x7a:
		switch (dev->type) {
			case INTEL_440BX:
				regs[0x7a] = (regs[0x7a] & 0x0a) | (val & 0xf5);
				io_removehandler(0x0022, 0x01, pm2_cntrl_read, NULL, NULL, pm2_cntrl_write, NULL, NULL, dev);
				if (val & 0x40)
					io_sethandler(0x0022, 0x01, pm2_cntrl_read, NULL, NULL, pm2_cntrl_write, NULL, NULL, dev);
				break;
		}
		break;
	case 0x7c:
		switch (dev->type) {
			case INTEL_420TX: case INTEL_420ZX:
			case INTEL_430LX: case INTEL_430NX:
				regs[0x7c] = val & 0x8f;
				break;
			case INTEL_440BX:
				regs[0x7c] = val & 0x1f;
				break;
		}
	case 0x7d:
		switch (dev->type) {
			case INTEL_420TX: case INTEL_420ZX:
			case INTEL_430LX: case INTEL_430NX:
				regs[0x7c] = val & 0x32;
				break;
		}
	case 0x7e: case 0x7f:
		switch (dev->type) {
			case INTEL_420TX: case INTEL_420ZX:
			case INTEL_430LX: case INTEL_430NX:
				regs[addr] = val;
				break;
		}
	case 0x80:
		switch (dev->type) {
			case INTEL_440BX:
				regs[0x80] &= ~(val & 0x03);
				break;
		}
		break;
	case 0x90:
		switch (dev->type) {
			case INTEL_430HX:
				regs[0x80] = val & 0x87;
				break;
#if defined(DEV_BRANCH) && defined(USE_I686)
			case INTEL_440FX:
				regs[0x80] = val & 0x1b;
				break;
#endif
			case INTEL_440BX:
			regs[0x7c] = val;
			break;
		}
		break;
	case 0x91:
		switch (dev->type) {
			case INTEL_430HX: case INTEL_440BX:
#if defined(DEV_BRANCH) && defined(USE_I686)
			case INTEL_440FX: 
#endif
				regs[0x91] &= ~(val & 0x11);
				break;
		}
		break;
	case 0x92:
		switch (dev->type) {
			case INTEL_440BX:
				regs[0x92] &= ~(val & 0x1f);
				break;
		}
		break;
#if defined(DEV_BRANCH) && defined(USE_I686)		
	case 0x93:
		switch (dev->type) {
			case INTEL_440FX:
				regs[0x93] = (val & 0x0f);
				trc_write(0x0093, val & 0x06, NULL);
				break;
		}
		break;
#endif
	case 0xa8: case 0xa9:
		switch (dev->type) {
			case INTEL_440BX:
				regs[addr] = (val & 0x03);
				break;
		}
		break;
	case 0xb0:
		switch (dev->type) {
			case INTEL_440BX:
				regs[0xb0] = (val & 0x80);
				break;
		}
		break;
	case 0xb1:
		switch (dev->type) {
			case INTEL_440BX:
				regs[0xb1] = (val & 0xa0);
				break;
		}
		break;
	case 0xb4:
		switch (dev->type) {
			case INTEL_440BX:
				regs[0xb4] = (val & 0x3f);
				i4x0_mask_bar(regs);
				break;
		}
		break;
	case 0xb9:
		switch (dev->type) {
			case INTEL_440BX:
				regs[0xb9] = (val & 0xf0);
				break;
		}
		break;
	case 0xba: case 0xbb: case 0xca: case 0xcb:
	case 0xd0: case 0xd1: case 0xd2: case 0xd3: case 0xd4: case 0xd5: case 0xd6: case 0xd7:
		switch (dev->type) {
			case INTEL_440BX:
				regs[addr] = val;
				break;
		}
		break;
	case 0xcc:
		switch (dev->type) {
			case INTEL_440BX:
				regs[0xcc] = (val & 0x7f);
				break;
		}
		break;
	case 0xe0: case 0xe1: case 0xe2: case 0xe3: case 0xe4:
	case 0xe8: case 0xe9: case 0xea: case 0xeb: case 0xec:
		switch (dev->type) {
			case INTEL_440BX:
				if (!regs_l[addr])
					regs[addr] = val;
				break;
		}
		break;
	case 0xe5: case 0xed:
		switch (dev->type) {
			case INTEL_440BX:
				if (!regs_l[addr])
					regs[addr] = (val & 0x3f);
				break;
		}
		break;
	case 0xe7:
		switch (dev->type) {
			case INTEL_440BX:
				regs[0xe7] = 0x80;
				for (i = 0; i < 16; i++)
					regs_l[0xe0 + i] = !!(val & 0x80);
				if (!regs_l[0xe7]) {
					regs[0xe7] |= (val & 0x7f);
				}
				break;
		}
		break;
	case 0xf0:
		switch (dev->type) {
			case INTEL_440BX:
				regs[0xf0] = (val & 0xc0);
				break;
		}
		break;
	case 0xf1:
		switch (dev->type) {
			case INTEL_440BX:
				regs[0xf1] = (val & 0x03);
				break;
		}
		break;
    } else if (func == 1)  switch (addr) {
	case 0x04:
		switch (dev->type) {
			case INTEL_440BX:
				regs[0x04] = (val & 0x1f);
				break;
		}
		break;
	case 0x05:
		switch (dev->type) {
			case INTEL_440BX:
				regs[0x05] = (val & 0x01);
				break;
		}
		break;
	case 0x0d: case 0x1b:
		switch (dev->type) {
			case INTEL_440BX:
				regs[addr] = (val & 0xf8);
				break;
		}
		break;
	case 0x19: case 0x1a:
	case 0x21: case 0x23:
	case 0x25: case 0x27:
		switch (dev->type) {
			case INTEL_440BX:
				regs[addr] = val;
				break;
		}
		break;
	case 0x1c: case 0x1d:
	case 0x20: case 0x22:
	case 0x24: case 0x26:
		switch (dev->type) {
			case INTEL_440BX:
				regs[addr] = (val & 0xf0);
				break;
		}
		break;
	case 0x1f:
		switch (dev->type) {
			case INTEL_440BX:
				regs[0x1f] &= ~(val & 0xf0);
				break;
		}
		break;
	case 0x3e:
		switch (dev->type) {
			case INTEL_440BX:
				regs[0x3e] = (val & 0xed);
				break;
		}
		break;
    }
}


static uint8_t
i4x0_read(int func, int addr, void *priv)
{
    i4x0_t *dev = (i4x0_t *) priv;
    uint8_t ret = 0xff;
    uint8_t *regs = (uint8_t *) dev->regs[func];

<<<<<<< HEAD
    if (func > dev->max_func) {
=======
#if defined(DEV_BRANCH) && defined(USE_I686)
    if (func > dev->max_func)
#else
    if (func > 0)
#endif
>>>>>>> ab3f76f0
	ret = 0xff;
    else {
	ret = regs[addr];
#if defined(DEV_BRANCH) && defined(USE_I686)
	/* Special behavior for 440FX register 0x93 which is basically TRC in PCI space
	   with the addition of bits 3 and 0. */
	if ((func == 0) && (addr == 0x93) && (dev->type == INTEL_440FX))
		ret = (ret & 0xf9) | (trc_read(0x0093, NULL) & 0x06);
#endif
    }

    return ret;
}


static void
i4x0_reset(void *priv)
{
    i4x0_t *dev = (i4x0_t *)priv;
    int i;

    if (dev->type >= INTEL_430FX)
	i4x0_write(0, 0x59, 0x00, priv);
    else
	i4x0_write(0, 0x59, 0x0f, priv);

    for (i = 0; i < 6; i++)
	i4x0_write(0, 0x5a + i, 0x00, priv);

    if (dev->type >= INTEL_430FX)
	i4x0_write(0, 0x72, 0x02, priv);
    else
	i4x0_write(0, 0x72, 0x00, priv);

    if (dev->type == INTEL_440BX) {
	for (i = 0; i <= dev->max_func; i++)
		memset(dev->regs_locked[i], 0x00, 256 * sizeof(uint8_t));
    }

    smbase = 0xa0000;
}


static void
i4x0_close(void *p)
{
    i4x0_t *i4x0 = (i4x0_t *)p;

    free(i4x0);
}


static void
*i4x0_init(const device_t *info)
{
    i4x0_t *dev = (i4x0_t *) malloc(sizeof(i4x0_t));
    uint8_t *regs;

    memset(dev, 0, sizeof(i4x0_t));

    dev->type = info->local & 0xff;

    regs = (uint8_t *) dev->regs[0];

    // This is off by default and has to be moved to the appropriate register handling.
    // io_sethandler(0x0022, 0x01, pm2_cntrl_read, NULL, NULL, pm2_cntrl_write, NULL, NULL, dev);

    regs[0x00] = 0x86; regs[0x01] = 0x80; /*Intel*/

    switch (dev->type) {
	case INTEL_420TX:
	case INTEL_420ZX:
		regs[0x02] = 0x83; regs[0x03] = 0x04;	/* 82424TX/ZX */
		regs[0x06] = 0x40;
		regs[0x08] = (dev->type == INTEL_420ZX) ? 0x01 : 0x00;
		regs[0x0d] = 0x20;
		if (is486sx)
			regs[0x50] = 0x20;
		else if (is486sx2)
			regs[0x50] = 0x60;	/* Guess based on the SX, DX, and DX2 values. */
		else if (is486dx || isdx4)
			regs[0x50] = 0x00;
		else if (is486dx2)
			regs[0x50] = 0x40;
		else
			regs[0x50] = 0x80;	/* Pentium OverDrive. */
		if (cpu_busspeed <= 25000000)
			regs[0x50] |= 0x01;
		else if ((cpu_busspeed > 25000000) && (cpu_busspeed <= 30000000))
			regs[0x50] |= 0x02;
		else if ((cpu_busspeed > 30000000) && (cpu_busspeed <= 33333333))
			regs[0x50] |= 0x03;
		regs[0x51] = 0x80;
		regs[0x52] = 0xea;	/* 512 kB burst cache, set to 0xaa for 256 kB */
		regs[0x57] = 0x31;
		regs[0x59] = 0x0f;
		regs[0x60] = regs[0x61] = regs[0x62] = regs[0x63] = regs[0x64] = regs[0x65] = 0x02;
		break;
	case INTEL_430LX:
		regs[0x02] = 0xa3; regs[0x03] = 0x04;	/* 82434LX/NX */
		regs[0x06] = 0x40;
		regs[0x08] = 0x03;
		regs[0x0d] = 0x20;
		regs[0x50] = 0x82;
		if (cpu_busspeed <= 60000000)
			regs[0x50] |= 0x00;
		else if ((cpu_busspeed > 60000000) && (cpu_busspeed <= 66666667))
			regs[0x50] |= 0x01;
		regs[0x51] = 0x80;
		regs[0x52] = 0xea;	/* 512 kB burst cache, set to 0xaa for 256 kB */
		regs[0x57] = 0x31;
		regs[0x59] = 0x0f;
		regs[0x60] = regs[0x61] = regs[0x62] = regs[0x63] = regs[0x64] = regs[0x65] = 0x02;
		break;
	case INTEL_430NX:
		regs[0x02] = 0xa3; regs[0x03] = 0x04;	/* 82434LX/NX */
		regs[0x06] = 0x40;
		regs[0x08] = 0x11;
		regs[0x0d] = 0x20;
		regs[0x50] = 0x80;
		if (cpu_busspeed <= 50000000)
			regs[0x50] |= 0x01;
		else if ((cpu_busspeed > 50000000) && (cpu_busspeed <= 60000000))
			regs[0x50] |= 0x02;
		else if ((cpu_busspeed > 60000000) && (cpu_busspeed <= 66666667))
			regs[0x50] |= 0x03;
		regs[0x51] = 0x80;
		regs[0x52] = 0xea;	/* 512 kB burst cache, set to 0xaa for 256 kB */
		regs[0x57] = 0x31;
		regs[0x59] = 0x0f;
		regs[0x60] = regs[0x61] = regs[0x62] = regs[0x63] = regs[0x64] = regs[0x65] = regs[0x66] = regs[0x67] = 0x02;
		break;
	case INTEL_430FX_PB640:
		regs[0x08] = 0x02;
		/* FALLTHROUGH */
	case INTEL_430FX:
		regs[0x02] = 0x2d; regs[0x03] = 0x12;	/* SB82437FX-66 */
		regs[0x52] = 0xb2;	/* 512 kB PLB cache, set to 0x42 for 256 kB */
		if (cpu_busspeed <= 50000000)
			regs[0x57] |= 0x01;
		else if ((cpu_busspeed > 50000000) && (cpu_busspeed <= 60000000))
			regs[0x57] |= 0x02;
		else if ((cpu_busspeed > 60000000) && (cpu_busspeed <= 66666667))
			regs[0x57] |= 0x03;
		regs[0x60] = regs[0x61] = regs[0x62] = regs[0x63] = regs[0x64] = 0x02;
		regs[0x72] = 0x02;
		break;
	case INTEL_430HX:
		regs[0x02] = 0x50; regs[0x03] = 0x12;	/* 82439HX */
		regs[0x52] = 0xb2;	/* 512 kB PLB cache, set to 0x42 for 256 kB */
		if (cpu_busspeed <= 50000000)
			regs[0x57] |= 0x01;
		else if ((cpu_busspeed > 50000000) && (cpu_busspeed <= 60000000))
			regs[0x57] |= 0x02;
		else if ((cpu_busspeed > 60000000) && (cpu_busspeed <= 66666667))
			regs[0x57] |= 0x03;
		regs[0x60] = regs[0x61] = regs[0x62] = regs[0x63] = regs[0x64] = regs[0x65] = regs[0x66] = regs[0x67] = 0x02;
		regs[0x72] = 0x02;
		break;
	case INTEL_430VX:
		regs[0x02] = 0x30; regs[0x03] = 0x70;	/* 82437VX */
		regs[0x52] = 0xb2;	/* 512 kB PLB cache, set to 0x42 for 256 kB */
		regs[0x53] = 0x14;
		regs[0x56] = 0x52;
		if (cpu_busspeed <= 50000000)
			regs[0x57] |= 0x01;
		else if ((cpu_busspeed > 50000000) && (cpu_busspeed <= 60000000))
			regs[0x57] |= 0x02;
		else if ((cpu_busspeed > 60000000) && (cpu_busspeed <= 66666667))
			regs[0x57] |= 0x03;
		regs[0x60] = regs[0x61] = regs[0x62] = regs[0x63] = regs[0x64] = 0x02;
		regs[0x67] = 0x11;
		regs[0x69] = 0x03;
		regs[0x70] = 0x20;
		regs[0x72] = 0x02;
		regs[0x74] = 0x0e;
		regs[0x78] = 0x23;
		break;
	case INTEL_430TX:
		regs[0x02] = 0x00; regs[0x03] = 0x71;	/* 82439TX */
		regs[0x08] = 0x01;
		regs[0x52] = 0xb2;	/* 512 kB PLB cache, set to 0x42 for 256 kB */
		regs[0x53] = 0x14;
		regs[0x56] = 0x52;
		regs[0x57] = 0x01;
		regs[0x60] = regs[0x61] = regs[0x62] = regs[0x63] = regs[0x64] = regs[0x65] = 0x02;
		if (cpu_busspeed <= 60000000)
			regs[0x67] |= 0x00;
		else if ((cpu_busspeed > 60000000) && (cpu_busspeed <= 66666667))
			regs[0x67] |= 0x80;
		regs[0x70] = 0x20;
		regs[0x72] = 0x02;
		break;
#if defined(DEV_BRANCH) && defined(USE_I686)
	case INTEL_440FX:
		regs[0x02] = 0x37; regs[0x03] = 0x12;	/* 82441FX */
		regs[0x08] = 0x02;
		if (cpu_busspeed <= 60000000)
			regs[0x51] |= 0x01;
		else if ((cpu_busspeed > 60000000) && (cpu_busspeed <= 66666667))
			regs[0x51] |= 0x02;
		regs[0x53] = 0x80;
		regs[0x57] = 0x01;
		regs[0x58] = 0x10;
		regs[0x60] = regs[0x61] = regs[0x62] = regs[0x63] = regs[0x64] = regs[0x65] = regs[0x66] = regs[0x67] = 0x02;
		regs[0x71] = 0x10;
		regs[0x72] = 0x02;
		break;
#endif		
	case INTEL_440BX:
		regs[0x7a] = (info->local >> 8) & 0xff;
		dev->max_func = (regs[0x7a] & 0x02) ? 0 : 1;

		regs[0x02] = (regs[0x7a] & 0x02) ? 0x92 : 0x90; regs[0x03] = 0x71;	/* 82443BX */
		regs[0x08] = 0x02;
		regs[0x10] = 0x08;
		regs[0x34] = (regs[0x7a] & 0x02) ? 0x00 : 0xa0;
		if (cpu_busspeed <= 66666667)
			regs[0x51] |= 0x00;
		else if ((cpu_busspeed > 66666667) && (cpu_busspeed <= 100000000))
			regs[0x51] |= 0x20;
		regs[0x57] = 0x28;	/* 4 DIMMs, SDRAM */
		regs[0x58] = 0x03;
		regs[0x60] = regs[0x61] = regs[0x62] = regs[0x63] = regs[0x64] = regs[0x65] = regs[0x66] = regs[0x67] = 0x01;
		regs[0x72] = 0x02;
		regs[0x73] = 0x38;
		regs[0x7b] = 0x38;
		regs[0x90] = 0x80;
		regs[0xa0] = (regs[0x7a] & 0x02) ? 0x00 : 0x02;
		regs[0xa2] = (regs[0x7a] & 0x02) ? 0x00 : 0x10;
		regs[0xa4] = 0x03;
		regs[0xa5] = 0x02;
		regs[0xa7] = 0x1f;
		break;
    }

    regs[0x04] = 0x06; regs[0x07] = 0x02;
    regs[0x0b] = 0x06;

#if defined(DEV_BRANCH) && defined(USE_I686)
    if (dev->type >= INTEL_440FX) {
	cpu_cache_ext_enabled = 1;
	cpu_update_waitstates();
    }
#endif

    i4x0_write(regs[0x59], 0x59, 0x00, dev);
    i4x0_write(regs[0x5a], 0x5a, 0x00, dev);
    i4x0_write(regs[0x5b], 0x5b, 0x00, dev);
    i4x0_write(regs[0x5c], 0x5c, 0x00, dev);
    i4x0_write(regs[0x5d], 0x5d, 0x00, dev);
    i4x0_write(regs[0x5e], 0x5e, 0x00, dev);
    i4x0_write(regs[0x5f], 0x5f, 0x00, dev);

    smbase = 0xa0000;

    if ((dev->type == INTEL_440BX) && (dev->max_func == 1)) {
	regs = (uint8_t *) dev->regs[1];

	regs[0x00] = 0x86; regs[0x01] = 0x80;	/* Intel */
	regs[0x02] = 0x91; regs[0x03] = 0x71;	/* 82443BX */
	regs[0x06] = 0x20; regs[0x07] = 0x02;
	regs[0x08] = 0x02;
	regs[0x0a] = 0x04; regs[0x0b] = 0x06;
	regs[0x0e] = 0x01;
	regs[0x1c] = 0xf0;
	regs[0x1e] = 0xa0; regs[0x1f] = 0x02;
	regs[0x20] = 0xf0; regs[0x21] = 0xff;
	regs[0x24] = 0xf0; regs[0x25] = 0xff;
	regs[0x3e] = 0x80;
    }

    pci_add_card(PCI_ADD_NORTHBRIDGE, i4x0_read, i4x0_write, dev);

    return dev;
}


const device_t i420tx_device =
{
    "Intel 82424TX",
    DEVICE_PCI,
    INTEL_420TX,
    i4x0_init, 
    i4x0_close, 
    i4x0_reset,
    NULL,
    NULL,
    NULL,
    NULL
};


const device_t i420zx_device =
{
    "Intel 82424ZX",
    DEVICE_PCI,
    INTEL_420ZX,
    i4x0_init, 
    i4x0_close, 
    i4x0_reset,
    NULL,
    NULL,
    NULL,
    NULL
};


const device_t i430lx_device =
{
    "Intel 82434LX",
    DEVICE_PCI,
    INTEL_430LX,
    i4x0_init, 
    i4x0_close, 
    i4x0_reset,
    NULL,
    NULL,
    NULL,
    NULL
};


const device_t i430nx_device =
{
    "Intel 82434NX",
    DEVICE_PCI,
    INTEL_430NX,
    i4x0_init, 
    i4x0_close, 
    i4x0_reset,
    NULL,
    NULL,
    NULL,
    NULL
};


const device_t i430fx_device =
{
    "Intel SB82437FX-66",
    DEVICE_PCI,
    INTEL_430FX,
    i4x0_init, 
    i4x0_close, 
    i4x0_reset,
    NULL,
    NULL,
    NULL,
    NULL
};


const device_t i430fx_pb640_device =
{
    "Intel SB82437FX-66 (PB640)",
    DEVICE_PCI,
    INTEL_430FX_PB640,
    i4x0_init, 
    i4x0_close, 
    i4x0_reset,
    NULL,
    NULL,
    NULL,
    NULL
};


const device_t i430hx_device =
{
    "Intel 82439HX",
    DEVICE_PCI,
    INTEL_430HX,
    i4x0_init, 
    i4x0_close, 
    i4x0_reset,
    NULL,
    NULL,
    NULL,
    NULL
};


const device_t i430vx_device =
{
    "Intel 82437VX",
    DEVICE_PCI,
    INTEL_430VX,
    i4x0_init, 
    i4x0_close, 
    i4x0_reset,
    NULL,
    NULL,
    NULL,
    NULL
};


const device_t i430tx_device =
{
    "Intel 82439TX",
    DEVICE_PCI,
    INTEL_430TX,
    i4x0_init, 
    i4x0_close, 
    i4x0_reset,
    NULL,
    NULL,
    NULL,
    NULL
};


#if defined(DEV_BRANCH) && defined(USE_I686)
const device_t i440fx_device =
{
    "Intel 82441FX",
    DEVICE_PCI,
    INTEL_440FX,
    i4x0_init, 
    i4x0_close, 
    i4x0_reset,
    NULL,
    NULL,
    NULL,
    NULL
};

#endif
const device_t i440bx_device =
{
    "Intel 82443BX",
    DEVICE_PCI,
    0x8000 | INTEL_440BX,
    i4x0_init, 
    i4x0_close, 
    i4x0_reset,
    NULL,
    NULL,
    NULL,
    NULL
};<|MERGE_RESOLUTION|>--- conflicted
+++ resolved
@@ -116,18 +116,8 @@
     uint8_t *regs_l = (uint8_t *) dev->regs_locked[func];
     int i;
 
-<<<<<<< HEAD
-    if (func > dev->max_func) {
-
-	// pclog("invalid write %02X to %02X:%02X\n", val, func, addr);
-=======
-#if defined(DEV_BRANCH) && defined(USE_I686)
     if (func > dev->max_func)
-#else
-    if (func > 0)
-#endif
->>>>>>> ab3f76f0
-	return;
+  	return;
 
     if ((addr >= 0x10) && (addr < 0x4f))
 	return;
@@ -917,17 +907,9 @@
     uint8_t ret = 0xff;
     uint8_t *regs = (uint8_t *) dev->regs[func];
 
-<<<<<<< HEAD
-    if (func > dev->max_func) {
-=======
-#if defined(DEV_BRANCH) && defined(USE_I686)
-    if (func > dev->max_func)
-#else
-    if (func > 0)
-#endif
->>>>>>> ab3f76f0
-	ret = 0xff;
-    else {
+  if (func > dev->max_func)
+	  ret = 0xff;
+  else {
 	ret = regs[addr];
 #if defined(DEV_BRANCH) && defined(USE_I686)
 	/* Special behavior for 440FX register 0x93 which is basically TRC in PCI space
